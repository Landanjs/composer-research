# Copyright 2021 MosaicML. All Rights Reserved.
"""DeepLabV3 model extending :class:`.ComposerClassifier`."""

import textwrap
import warnings
from typing import Any, Callable, List, Optional, Union

import monai
import torch
import torch.distributed as dist
import torch.nn.functional as F
from composer.core.types import BatchPair
from composer.loss import soft_cross_entropy
from composer.metrics import CrossEntropy, MIoU
from composer.models.base import ComposerModel
from composer.models.initializers import Initializer
from monai.networks.utils import one_hot
from monai.utils import LossReduction
from torch.nn.modules.loss import _Loss
from torchmetrics import MetricCollection
from torchvision.models import _utils, resnet

__all__ = ["deeplabv3_builder", "ComposerDeepLabV3"]


class SimpleSegmentationModel(torch.nn.Module):

    def __init__(self, backbone, classifier):
        super().__init__()
        self.backbone = backbone
        self.classifier = classifier

    def forward(self, x):
        input_shape = x.shape[-2:]
        features = self.backbone(x)
        logits = self.classifier(tuple(features.values()))
        logits = F.interpolate(logits,
                               size=input_shape,
                               mode="bilinear",
                               align_corners=False)
        return logits


def deeplabv3_builder(num_classes: int,
                      backbone_arch: str = 'resnet101',
                      is_backbone_pretrained: bool = True,
                      backbone_url: str = '',
                      sync_bn: bool = True,
                      use_plus: bool = True,
                      initializers: List[Initializer] = [],
                      loss: str = 'ce'):
    """Helper function to build a torchvision DeepLabV3 model with a 3x3 convolution layer and dropout removed.

    Args:
        num_classes (int): Number of classes in the segmentation task.
        backbone_arch (str, optional): The architecture to use for the backbone. Must be either [``'resnet50'``, ``'resnet101'``].
            Default: ``'resnet101'``.
        is_backbone_pretrained (bool, optional): If ``True``, use pretrained weights for the backbone. Default: ``True``.
        backbone_url (str, optional): Url used to download model weights. If empty, the PyTorch url will be used.
            Default: ``''``.
        sync_bn (bool, optional): If ``True``, replace all BatchNorm layers with SyncBatchNorm layers. Default: ``True``.
        use_plus (bool, optional): If ``True``, use DeepLabv3+ head instead of DeepLabv3. Default: ``True``.
        initializers (List[Initializer], optional): Initializers for the model. ``[]`` for no initialization. Default: ``[]``.

    Returns:
        deeplabv3: A DeepLabV3 :class:`torch.nn.Module`.

    Example:

    .. code-block:: python

        from composer.models.deeplabv3.deeplabv3 import deeplabv3_builder

        pytorch_model = deeplabv3_builder(num_classes=150, backbone_arch='resnet101', is_backbone_pretrained=False)
    """

    # check that the specified architecture is in the resnet module
    if not hasattr(resnet, backbone_arch):
        raise ValueError(
            f"backbone_arch must be part of the torchvision resnet module, got value: {backbone_arch}"
        )

    # change the model weight url if specified
    if backbone_url:
        resnet.model_urls[backbone_arch] = backbone_url
    backbone = getattr(resnet, backbone_arch)(
        pretrained=is_backbone_pretrained,
        replace_stride_with_dilation=[False, True, True])

    # specify which layers to extract activations from
    return_layers = {
        'layer1': 'layer1',
        'layer4': 'layer4'
    } if use_plus else {
        'layer4': 'layer4'
    }
    backbone = _utils.IntermediateLayerGetter(backbone,
                                              return_layers=return_layers)

    try:
        from mmseg.models import ASPPHead  # type: ignore
        from mmseg.models import DepthwiseSeparableASPPHead
    except ImportError as e:
        raise ImportError(
            textwrap.dedent("""\
            Either mmcv or mmsegmentation is not installed. To install mmcv, please run pip install mmcv-full==1.4.4 -f
             https://download.openmmlab.com/mmcv/dist/{cu_version}/{torch_version}/index.html where {cu_version} and
             {torch_version} refer to your CUDA and PyTorch versions, respectively. To install mmsegmentation, please
             run pip install mmsegmentation==0.22.0 on command-line.""")
        ) from e
    norm_type = 'SyncBN' if sync_bn else 'BN'
    norm_cfg = dict(type=norm_type, requires_grad=True)
    if use_plus:
        # mmseg config:
        # https://github.com/open-mmlab/mmsegmentation/blob/master/configs/_base_/models/deeplabv3plus_r50-d8.py
        head = DepthwiseSeparableASPPHead(in_channels=2048,
                                          in_index=-1,
                                          channels=512,
                                          dilations=(1, 12, 24, 36),
                                          c1_in_channels=256,
                                          c1_channels=48,
                                          dropout_ratio=0.1,
                                          num_classes=num_classes,
                                          norm_cfg=norm_cfg,
                                          align_corners=False)
    else:
        # mmseg config:
        # https://github.com/open-mmlab/mmsegmentation/blob/master/configs/_base_/models/deeplabv3_r50-d8.py
        head = ASPPHead(in_channels=2048,
                        in_index=-1,
                        channels=512,
                        dilations=(1, 12, 24, 36),
                        dropout_ratio=0.1,
                        num_classes=num_classes,
                        norm_cfg=norm_cfg,
                        align_corners=False)

    model = SimpleSegmentationModel(backbone, head)

    if initializers:
        for initializer in initializers:
            initializer_fn = Initializer(initializer).get_initializer()

            # Only apply initialization to classifier head if pre-trained weights are used
            if is_backbone_pretrained:
                model.classifier.apply(initializer_fn)
            else:
                model.apply(initializer_fn)
    if loss == 'bce':
        torch.nn.init.constant_(model.classifier.conv_seg.bias, -2.17609125906)
    #model.classifier.conv_seg.bias = torch.ones_like(model.classifier.conv_seg.bias) * (-2.17609125906)
    if sync_bn:
        model = torch.nn.SyncBatchNorm.convert_sync_batchnorm(model)

    return model


class ComposerDeepLabV3(ComposerModel):
    """DeepLabV3 model extending :class:`.ComposerClassifier`. Logs Mean Intersection over Union (MIoU) and Cross
    Entropy during training and validation.

    From `Rethinking Atrous Convolution for Semantic Image Segmentation <https://arxiv.org/abs/1706.05587>`_ (Chen et al, 2017).

    Args:
        num_classes (int): Number of classes in the segmentation task.
        backbone_arch (str, optional): The architecture to use for the backbone. Must be either [``'resnet50'``, ``'resnet101'``].
            Default: ``'resnet101'``.
        is_backbone_pretrained (bool, optional): If ``True``, use pretrained weights for the backbone. Default: ``True``.
        backbone_url (str, optional): Url used to download model weights. If empty, the PyTorch url will be used.
            Default: ``''``.
        sync_bn (bool, optional): If ``True``, replace all BatchNorm layers with SyncBatchNorm layers. Default: ``True``.
        use_plus (bool, optional): If ``True``, use DeepLabv3+ head instead of DeepLabv3. Default: ``True``.
        initializers (List[Initializer], optional): Initializers for the model. ``[]`` for no initialization. Default: ``[]``.


    Example:

    .. code-block:: python

        from composer.models import ComposerDeepLabV3

        model = ComposerDeepLabV3(num_classes=150, backbone_arch='resnet101', is_backbone_pretrained=False)
    """

    def __init__(self,
                 num_classes: int,
                 backbone_arch: str = 'resnet101',
                 is_backbone_pretrained: bool = True,
                 backbone_url: str = '',
                 sync_bn: bool = True,
                 use_plus: bool = True,
                 initializers: List[Initializer] = [],
                 pixelwise_loss: str = 'ce',
                 sigmoid=False,
                 softmax=False,
                 jaccard=False,
                 batch=False,
                 squared_pred=False,
                 no_class_weight=1.0,
                 gamma=0.0,
                 focal_weight=None,
                 lambda_dice=0.0,
                 lambda_focal=1.0):

        super().__init__()
        self.num_classes = num_classes
        self.pixelwise_loss = pixelwise_loss
        self.no_class_weight = no_class_weight
        self.model = deeplabv3_builder(
            backbone_arch=backbone_arch,
            is_backbone_pretrained=is_backbone_pretrained,
            backbone_url=backbone_url,
            use_plus=use_plus,
            num_classes=num_classes,
            sync_bn=sync_bn,
            initializers=initializers,
            loss=self.pixelwise_loss)

        # Metrics
        self.train_miou = MIoU(self.num_classes, ignore_index=-1)
        self.train_ce = CrossEntropy(ignore_index=-1)
        self.val_miou = MIoU(self.num_classes, ignore_index=-1)
        self.val_ce = CrossEntropy(ignore_index=-1)
        self.lambda_dice = lambda_dice
        self.lambda_focal = lambda_focal
        self.gamma = gamma
        self.dice_loss = monai.losses.DiceLoss(include_background=True,
                                               to_onehot_y=False,
                                               sigmoid=sigmoid,
                                               softmax=softmax,
                                               jaccard=jaccard,
                                               batch=False,
                                               squared_pred=squared_pred,
                                               reduction='none')
        self.focal_loss = monai.losses.FocalLoss(include_background=True,
                                                 to_onehot_y=True,
                                                 gamma=gamma,
                                                 weight=focal_weight,
                                                 reduction="none")

    def forward(self, batch: BatchPair):
        x = batch[0]
        logits = self.model(x)
        return logits

    def loss(self, outputs: Any, batch: BatchPair):
        target = batch[1]
        loss = 0
        if self.lambda_dice:
            one_hot_targets = monai.networks.utils.one_hot(
                (target + 1).unsqueeze(1), num_classes=(outputs.shape[1] + 1))
            dice_loss = self.dice_loss(outputs, one_hot_targets[:, 1:]).view(
                outputs.shape[0], -1)
            dice_loss = dice_loss.pow(1 / self.gamma)
            class_counts = one_hot_targets[:, 1:].sum(dim=[2, 3]) # B x C
            present_class_mask = (class_counts != 0) # B x C

            # Start present classes with a weight of 1
            weights = torch.zeros_like(dice_loss) # B x C
            weights[present_class_mask] = 1

            epsilon = 1e-5
<<<<<<< HEAD

            # Get the total number of pixels for each class across devices
            total_class_counts = class_counts.sum(dim=0, keepdim=True) # 1 x C
            dist.all_reduce(total_class_counts)

            # Scale weight of each object by the its proportion of total class area
            weights *= class_counts / (total_class_counts + epsilon)

            # Weights by the number of classes in each sample
            num_classes_in_batch = present_class_mask.float().sum(dim=1, keepdim=True) # B x 1
            weights /= (num_classes_in_batch + epsilon)

            print(weights, num_classes_in_batch)

            loss += (dice_loss * weights).sum(dim=1).mean() * self.lambda_dice
=======
            target_class_counts = batch_target_class_counts.sum(dim=0,
                                                                keepdim=True)
            dist.all_reduce(target_class_counts)
            weights *= batch_target_class_counts / (target_class_counts +
                                                    epsilon)
            num_classes_in_batch = ((target_class_counts != 0).float().sum(
                dim=0, keepdim=True) > 0).sum()
            #weights[:, weights_sum.view(-1) > 0] &= weights_sum[:, weights_sum.view(-1) > 0]
            #print(weights.sum(dim=0), num_classes_in_batch)
            weights /= num_classes_in_batch
            #weights /= (weights.sumd > 0).sum()
            #print((weights_sum > 0).sum())
            loss += (dice_loss * weights).sum() * self.lambda_dice
>>>>>>> 2819b752
        if self.lambda_focal:
            if self.pixelwise_loss == 'ce':
                ce_loss = soft_cross_entropy(outputs, target, ignore_index=-1)
                if False:
                    confidences = F.softmax(outputs, dim=1).gather(
                        dim=1, index=target.unsqueeze(1)).squeeze(1)

                    loss += ((1 - confidences).pow(self.gamma) *
                             ce_loss)[target != 0].mean() * self.lambda_focal
                else:
                    loss += ce_loss * self.lambda_focal
            elif self.pixelwise_loss == 'bce':
                focal_loss = self.focal_loss(outputs, target.unsqueeze(1))
                focal_loss = focal_loss.sum(1)
                loss += focal_loss[target != 0].mean() * self.lambda_focal

        return loss

    def metrics(self, train: bool = False):
        metric_list = [self.train_miou, self.train_ce
                       ] if train else [self.val_miou, self.val_ce]
        return MetricCollection(metric_list)

    def validate(self, batch: BatchPair):
        assert self.training is False, "For validation, model must be in eval mode"
        target = batch[1]
        logits = self.forward(batch)
        return logits, target


class DiceLoss(_Loss):
    """
    Compute average Dice loss between two tensors. It can support both multi-classes and multi-labels tasks.
    The data `input` (BNHW[D] where N is number of classes) is compared with ground truth `target` (BNHW[D]).
    Note that axis N of `input` is expected to be logits or probabilities for each class, if passing logits as input,
    must set `sigmoid=True` or `softmax=True`, or specifying `other_act`. And the same axis of `target`
    can be 1 or N (one-hot format).
    The `smooth_nr` and `smooth_dr` parameters are values added to the intersection and union components of
    the inter-over-union calculation to smooth results respectively, these values should be small.
    The original paper: Milletari, F. et. al. (2016) V-Net: Fully Convolutional Neural Networks forVolumetric
    Medical Image Segmentation, 3DV, 2016.
    """

    def __init__(
        self,
        include_background: bool = True,
        to_onehot_y: bool = False,
        sigmoid: bool = False,
        softmax: bool = False,
        other_act: Optional[Callable] = None,
        squared_pred: bool = False,
        jaccard: bool = False,
        reduction: Union[LossReduction, str] = LossReduction.MEAN,
        smooth_nr: float = 1e-5,
        smooth_dr: float = 1e-5,
        batch: bool = False,
    ) -> None:
        """
        Args:
            include_background: if False, channel index 0 (background category) is excluded from the calculation.
                if the non-background segmentations are small compared to the total image size they can get overwhelmed
                by the signal from the background so excluding it in such cases helps convergence.
            to_onehot_y: whether to convert `y` into the one-hot format. Defaults to False.
            sigmoid: if True, apply a sigmoid function to the prediction.
            softmax: if True, apply a softmax function to the prediction.
            other_act: if don't want to use `sigmoid` or `softmax`, use other callable function to execute
                other activation layers, Defaults to ``None``. for example:
                `other_act = torch.tanh`.
            squared_pred: use squared versions of targets and predictions in the denominator or not.
            jaccard: compute Jaccard Index (soft IoU) instead of dice or not.
            reduction: {``"none"``, ``"mean"``, ``"sum"``}
                Specifies the reduction to apply to the output. Defaults to ``"mean"``.
                - ``"none"``: no reduction will be applied.
                - ``"mean"``: the sum of the output will be divided by the number of elements in the output.
                - ``"sum"``: the output will be summed.
            smooth_nr: a small constant added to the numerator to avoid zero.
            smooth_dr: a small constant added to the denominator to avoid nan.
            batch: whether to sum the intersection and union areas over the batch dimension before the dividing.
                Defaults to False, a Dice loss value is computed independently from each item in the batch
                before any `reduction`.
        Raises:
            TypeError: When ``other_act`` is not an ``Optional[Callable]``.
            ValueError: When more than 1 of [``sigmoid=True``, ``softmax=True``, ``other_act is not None``].
                Incompatible values.
        """
        super().__init__(reduction=LossReduction(reduction).value)
        if other_act is not None and not callable(other_act):
            raise TypeError(
                f"other_act must be None or callable but is {type(other_act).__name__}."
            )
        if int(sigmoid) + int(softmax) + int(other_act is not None) > 1:
            raise ValueError(
                "Incompatible values: more than 1 of [sigmoid=True, softmax=True, other_act is not None]."
            )
        self.include_background = include_background
        self.to_onehot_y = to_onehot_y
        self.sigmoid = sigmoid
        self.softmax = softmax
        self.other_act = other_act
        self.squared_pred = squared_pred
        self.jaccard = jaccard
        self.smooth_nr = float(smooth_nr)
        self.smooth_dr = float(smooth_dr)
        self.batch = batch

    def forward(self, input: torch.Tensor,
                target: torch.Tensor) -> torch.Tensor:
        """
        Args:
            input: the shape should be BNH[WD], where N is the number of classes.
            target: the shape should be BNH[WD] or B1H[WD], where N is the number of classes.
        Raises:
            AssertionError: When input and target (after one hot transform if set)
                have different shapes.
            ValueError: When ``self.reduction`` is not one of ["mean", "sum", "none"].
        Example:
            >>> from monai.losses.dice import *  # NOQA
            >>> import torch
            >>> from monai.losses.dice import DiceLoss
            >>> B, C, H, W = 7, 5, 3, 2
            >>> input = torch.rand(B, C, H, W)
            >>> target_idx = torch.randint(low=0, high=C - 1, size=(B, H, W)).long()
            >>> target = one_hot(target_idx[:, None, ...], num_classes=C)
            >>> self = DiceLoss(reduction='none')
            >>> loss = self(input, target)
            >>> assert np.broadcast_shapes(loss.shape, input.shape) == input.shape
        """
        if self.sigmoid:
            input = torch.sigmoid(input)

        n_pred_ch = input.shape[1]
        if self.softmax:
            if n_pred_ch == 1:
                warnings.warn(
                    "single channel prediction, `softmax=True` ignored.")
            else:
                input = torch.softmax(input, 1)

        if self.other_act is not None:
            input = self.other_act(input)

        if self.to_onehot_y:
            if n_pred_ch == 1:
                warnings.warn(
                    "single channel prediction, `to_onehot_y=True` ignored.")
            else:
                target = one_hot(target, num_classes=n_pred_ch)

        if not self.include_background:
            if n_pred_ch == 1:
                warnings.warn(
                    "single channel prediction, `include_background=False` ignored."
                )
            else:
                # if skipping background, removing first channel
                target = target[:, 1:]
                input = input[:, 1:]

        if target.shape != input.shape:
            raise AssertionError(
                f"ground truth has different shape ({target.shape}) from input ({input.shape})"
            )

        # reducing only spatial dimensions (not batch nor channels)
        reduce_axis: List[int] = torch.arange(2, len(input.shape)).tolist()
        if self.batch:
            # reducing spatial dimensions and batch
            reduce_axis = [0] + reduce_axis

        intersection = torch.sum(target * input, dim=reduce_axis)

        if self.squared_pred:
            target = torch.pow(target, 2)
            input = torch.pow(input, 2)

        ground_o = torch.sum(target, dim=reduce_axis)
        pred_o = torch.sum(input, dim=reduce_axis)
        dist.all_reduce(ground_o)
        dist.all_reduce(pred_o)

        denominator = ground_o + pred_o

        if self.jaccard:
            denominator = 2.0 * (denominator - intersection)

        if self.batch:
            dist.all_reduce(intersection)
            #dist.all_reduce(denominator)

        f: torch.Tensor = 1.0 - (2.0 * intersection + self.smooth_nr) / (
            denominator + self.smooth_dr)

        if self.reduction == LossReduction.MEAN.value:
            f = torch.mean(f)  # the batch and channel average
        elif self.reduction == LossReduction.SUM.value:
            f = torch.sum(f)  # sum over the batch and channel dims
        elif self.reduction == LossReduction.NONE.value:
            # If we are not computing voxelwise loss components at least
            # make sure a none reduction maintains a broadcastable shape
            broadcast_shape = list(f.shape[0:2]) + [1] * (len(input.shape) - 2)
            f = f.view(broadcast_shape)
        else:
            raise ValueError(
                f'Unsupported reduction: {self.reduction}, available options are ["mean", "sum", "none"].'
            )

        return f, ground_o<|MERGE_RESOLUTION|>--- conflicted
+++ resolved
@@ -260,7 +260,6 @@
             weights[present_class_mask] = 1
 
             epsilon = 1e-5
-<<<<<<< HEAD
 
             # Get the total number of pixels for each class across devices
             total_class_counts = class_counts.sum(dim=0, keepdim=True) # 1 x C
@@ -276,21 +275,6 @@
             print(weights, num_classes_in_batch)
 
             loss += (dice_loss * weights).sum(dim=1).mean() * self.lambda_dice
-=======
-            target_class_counts = batch_target_class_counts.sum(dim=0,
-                                                                keepdim=True)
-            dist.all_reduce(target_class_counts)
-            weights *= batch_target_class_counts / (target_class_counts +
-                                                    epsilon)
-            num_classes_in_batch = ((target_class_counts != 0).float().sum(
-                dim=0, keepdim=True) > 0).sum()
-            #weights[:, weights_sum.view(-1) > 0] &= weights_sum[:, weights_sum.view(-1) > 0]
-            #print(weights.sum(dim=0), num_classes_in_batch)
-            weights /= num_classes_in_batch
-            #weights /= (weights.sumd > 0).sum()
-            #print((weights_sum > 0).sum())
-            loss += (dice_loss * weights).sum() * self.lambda_dice
->>>>>>> 2819b752
         if self.lambda_focal:
             if self.pixelwise_loss == 'ce':
                 ce_loss = soft_cross_entropy(outputs, target, ignore_index=-1)
